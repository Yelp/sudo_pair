# Changelog

All notable changes to this project will be documented in this file.

The format is based on [Keep a Changelog](http://keepachangelog.com/en/1.0.0/)
and this project adheres to [Semantic Versioning](http://semver.org/spec/v2.0.0.html).

## Unreleased

<<<<<<< HEAD
### Security
- Ensure approval sockets aren't created with the primary group of the new user
=======
### Fixed

- Rolled back the minimum plugin API version to 1.9; it was mistakenly bumped to 1.12 when support for 1.12 was added
>>>>>>> 1eb4c610

## [0.9.0] - 2018-05-07

### Added
- First public release, stabilization pending feedback from the community<|MERGE_RESOLUTION|>--- conflicted
+++ resolved
@@ -7,14 +7,11 @@
 
 ## Unreleased
 
-<<<<<<< HEAD
 ### Security
 - Ensure approval sockets aren't created with the primary group of the new user
-=======
+
 ### Fixed
-
 - Rolled back the minimum plugin API version to 1.9; it was mistakenly bumped to 1.12 when support for 1.12 was added
->>>>>>> 1eb4c610
 
 ## [0.9.0] - 2018-05-07
 
